--- conflicted
+++ resolved
@@ -12,11 +12,7 @@
       "name": "Apache-2.0",
       "url": "https://raw.githubusercontent.com/MystenLabs/sui/main/LICENSE"
     },
-<<<<<<< HEAD
-    "version": "1.39.4"
-=======
     "version": "1.40.3"
->>>>>>> fea2f270
   },
   "methods": [
     {
