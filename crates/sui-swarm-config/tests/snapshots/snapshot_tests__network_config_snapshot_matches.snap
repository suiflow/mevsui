--- conflicted
+++ resolved
@@ -14,15 +14,8 @@
     db-path: /tmp/foo/
     network-address: ""
     json-rpc-address: "0.0.0.0:1"
-<<<<<<< HEAD
-    enable-experimental-rest-api: true
-    rpc:
-      enable-unstable-apis: true
-      enable-indexing: true
-=======
     rpc:
       enable-experimental-rest-api: true
->>>>>>> fea2f270
     metrics-address: "0.0.0.0:1"
     admin-interface-port: 8888
     consensus-config:
@@ -184,15 +177,8 @@
     db-path: /tmp/foo/
     network-address: ""
     json-rpc-address: "0.0.0.0:1"
-<<<<<<< HEAD
-    enable-experimental-rest-api: true
-    rpc:
-      enable-unstable-apis: true
-      enable-indexing: true
-=======
     rpc:
       enable-experimental-rest-api: true
->>>>>>> fea2f270
     metrics-address: "0.0.0.0:1"
     admin-interface-port: 8888
     consensus-config:
@@ -354,15 +340,8 @@
     db-path: /tmp/foo/
     network-address: ""
     json-rpc-address: "0.0.0.0:1"
-<<<<<<< HEAD
-    enable-experimental-rest-api: true
-    rpc:
-      enable-unstable-apis: true
-      enable-indexing: true
-=======
     rpc:
       enable-experimental-rest-api: true
->>>>>>> fea2f270
     metrics-address: "0.0.0.0:1"
     admin-interface-port: 8888
     consensus-config:
@@ -524,15 +503,8 @@
     db-path: /tmp/foo/
     network-address: ""
     json-rpc-address: "0.0.0.0:1"
-<<<<<<< HEAD
-    enable-experimental-rest-api: true
-    rpc:
-      enable-unstable-apis: true
-      enable-indexing: true
-=======
     rpc:
       enable-experimental-rest-api: true
->>>>>>> fea2f270
     metrics-address: "0.0.0.0:1"
     admin-interface-port: 8888
     consensus-config:
@@ -694,15 +666,8 @@
     db-path: /tmp/foo/
     network-address: ""
     json-rpc-address: "0.0.0.0:1"
-<<<<<<< HEAD
-    enable-experimental-rest-api: true
-    rpc:
-      enable-unstable-apis: true
-      enable-indexing: true
-=======
     rpc:
       enable-experimental-rest-api: true
->>>>>>> fea2f270
     metrics-address: "0.0.0.0:1"
     admin-interface-port: 8888
     consensus-config:
@@ -864,15 +829,8 @@
     db-path: /tmp/foo/
     network-address: ""
     json-rpc-address: "0.0.0.0:1"
-<<<<<<< HEAD
-    enable-experimental-rest-api: true
-    rpc:
-      enable-unstable-apis: true
-      enable-indexing: true
-=======
     rpc:
       enable-experimental-rest-api: true
->>>>>>> fea2f270
     metrics-address: "0.0.0.0:1"
     admin-interface-port: 8888
     consensus-config:
@@ -1034,15 +992,8 @@
     db-path: /tmp/foo/
     network-address: ""
     json-rpc-address: "0.0.0.0:1"
-<<<<<<< HEAD
-    enable-experimental-rest-api: true
-    rpc:
-      enable-unstable-apis: true
-      enable-indexing: true
-=======
     rpc:
       enable-experimental-rest-api: true
->>>>>>> fea2f270
     metrics-address: "0.0.0.0:1"
     admin-interface-port: 8888
     consensus-config:
